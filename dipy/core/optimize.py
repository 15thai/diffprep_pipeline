""" A unified interface for performing and debugging optimization problems.

Only L-BFGS-B and Powell is supported in this class for versions of
Scipy < 0.12. All optimizers are available for scipy >= 0.12.
"""

import os
from tempfile import mkstemp
from distutils.version import LooseVersion
import numpy as np
import scipy

SCIPY_LESS_0_12 = LooseVersion(scipy.__version__) < '0.12'

if not SCIPY_LESS_0_12:
<<<<<<< HEAD
=======

>>>>>>> 4658582b
    from scipy.optimize import minimize
else:
<<<<<<< HEAD
=======

>>>>>>> 4658582b
    from scipy.optimize import fmin_l_bfgs_b, fmin_powell


class Optimizer(object):

    def __init__(self, fun,  x0, args=(), method='L-BFGS-B', jac=None,
                 hess=None, hessp=None, bounds=None, constraints=(),
                 tol=None, callback=None, options=None, evolution=False):
        """ A class for handling minimization of scalar function of one or more
        variables.

        Parameters
        ----------
        fun : callable
            Objective function.

        x0 : ndarray
            Initial guess.

        args : tuple, optional
            Extra arguments passed to the objective function and its
            derivatives (Jacobian, Hessian).

        method : str, optional
            Type of solver.  Should be one of

                - 'Nelder-Mead'
                - 'Powell'
                - 'CG'
                - 'BFGS'
                - 'Newton-CG'
                - 'Anneal'
                - 'L-BFGS-B'
                - 'TNC'
                - 'COBYLA'
                - 'SLSQP'
                - 'dogleg'
                - 'trust-ncg'

        jac : bool or callable, optional
            Jacobian of objective function. Only for CG, BFGS, Newton-CG,
            dogleg, trust-ncg.
            If `jac` is a Boolean and is True, `fun` is assumed to return the
            value of Jacobian along with the objective function. If False, the
            Jacobian will be estimated numerically.
            `jac` can also be a callable returning the Jacobian of the
            objective. In this case, it must accept the same arguments
            as `fun`.

        hess, hessp : callable, optional
            Hessian of objective function or Hessian of objective function
            times an arbitrary vector p.  Only for Newton-CG,
            dogleg, trust-ncg.
            Only one of `hessp` or `hess` needs to be given.  If `hess` is
            provided, then `hessp` will be ignored.  If neither `hess` nor
            `hessp` is provided, then the hessian product will be approximated
            using finite differences on `jac`. `hessp` must compute the Hessian
            times an arbitrary vector.

        bounds : sequence, optional
            Bounds for variables (only for L-BFGS-B, TNC and SLSQP).
            ``(min, max)`` pairs for each element in ``x``, defining
            the bounds on that parameter. Use None for one of ``min`` or
            ``max`` when there is no bound in that direction.

        constraints : dict or sequence of dict, optional
            Constraints definition (only for COBYLA and SLSQP).
            Each constraint is defined in a dictionary with fields:
                type : str
                    Constraint type: 'eq' for equality, 'ineq' for inequality.
                fun : callable
                    The function defining the constraint.
                jac : callable, optional
                    The Jacobian of `fun` (only for SLSQP).
                args : sequence, optional
                    Extra arguments to be passed to the function and Jacobian.
            Equality constraint means that the constraint function result is to
            be zero whereas inequality means that it is to be non-negative.
            Note that COBYLA only supports inequality constraints.

        tol : float, optional
            Tolerance for termination. For detailed control, use
            solver-specific options.

        callback : callable, optional
            Called after each iteration, as ``callback(xk)``, where ``xk`` is
            the current parameter vector. Only available using Scipy 0.12+.

        options : dict, optional
            A dictionary of solver options. All methods accept the following
            generic options:
                maxiter : int
                    Maximum number of iterations to perform.
                disp : bool
                    Set to True to print convergence messages.
            For method-specific options, see
            `show_options('minimize', method)`.

        evolution : bool, optional
            save history of x for each iteration. Only available using Scipy
            0.12+.

        See also
        ---------
        scipy.optimize.minimize
        """

        self.size_of_x = len(x0)
<<<<<<< HEAD
        self._evol_kx = None

        _eps = np.finfo(float).eps

        if SCIPY_LESS_0_12:

            if evolution is True:
                print('Saving the history is only available with Scipy 0.12+.')
=======
        self.tmp_files = []
        self._evol_kx = None

        if SCIPY_LESS_0_12:
>>>>>>> 4658582b

            if method == 'L-BFGS-B':
                default_options = {'maxcor': 10, 'ftol': 1e-7, 'gtol': 1e-5,
                                   'eps': 1e-8, 'maxiter': 1000}

                if jac is None:
                    approx_grad = True
                else:
                    approx_grad = False

                if options is None:
                    options = default_options

                if options is not None:
                    for key in options:
                        default_options[key] = options[key]
                    options = default_options

                try:
                    out = fmin_l_bfgs_b(fun, x0, args,
                                        approx_grad=approx_grad,
                                        bounds=bounds,
                                        m=options['maxcor'],
                                        factr=options['ftol']/_eps,
                                        pgtol=options['gtol'],
                                        epsilon=options['eps'],
                                        maxiter=options['maxiter'])
                except TypeError:

                    msg = 'In Scipy ' + scipy.__version__ + ' `maxiter` '
                    msg += 'parameter is not available for L-BFGS-B. \n Using '
                    msg += '`maxfun` instead with value twice of maxiter.'

                    print(msg)
                    out = fmin_l_bfgs_b(fun, x0, args,
                                        approx_grad=approx_grad,
                                        bounds=bounds,
                                        m=options['maxcor'],
                                        factr=options['ftol']/_eps,
                                        pgtol=options['gtol'],
                                        epsilon=options['eps'],
                                        maxfun=options['maxiter'] * 2)

                res = {'x': out[0], 'fun': out[1], 'nfev': out[2]['funcalls']}
                try:
                    res['nit'] = out[2]['nit']
                except KeyError:
                    res['nit'] = None

            elif method == 'Powell':

                default_options = {'xtol': 0.0001, 'ftol': 0.0001,
                                   'maxiter': None}

                if options is None:
                    options = default_options

                if options is not None:
                    for key in options:
                        default_options[key] = options[key]
                    options = default_options

                out = fmin_powell(fun, x0, args,
                                  xtol=options['xtol'],
                                  ftol=options['ftol'],
                                  maxiter=options['maxiter'],
                                  full_output=True,
                                  disp=False,
                                  retall=True)

                xopt, fopt, direc, iterations, funcs, warnflag, allvecs = out
                res = {'x': xopt, 'fun': fopt,
                       'nfev': funcs, 'nit': iterations}

            else:

                msg = 'Only L-BFGS-B and Powell is supported in this class '
                msg += 'for versions of Scipy < 0.11.'
                raise ValueError(msg)

        if not SCIPY_LESS_0_12:

            if evolution is True:

                self._evol_kx = []

                def history_of_x(kx):
                    self._evol_kx.append(kx)

                res = minimize(fun, x0, args, method, jac, hess, hessp, bounds,
                               constraints, tol, callback=history_of_x,
                               options=options)

            else:

                res = minimize(fun, x0, args, method, jac, hess, hessp, bounds,
                               constraints, tol, callback, options)

        self.res = res

    @property
    def xopt(self):

        return self.res['x']

    @property
    def fopt(self):

        return self.res['fun']

    @property
    def nit(self):

        return self.res['nit']

    @property
    def nfev(self):

        return self.res['nfev']

    @property
    def message(self):

        return self.res['message']

    def print_summary(self):

        print(self.res)

    @property
    def evolution(self):
        if self._evol_kx is not None:
            return np.asarray(self._evol_kx)
        else:
            return None<|MERGE_RESOLUTION|>--- conflicted
+++ resolved
@@ -4,8 +4,6 @@
 Scipy < 0.12. All optimizers are available for scipy >= 0.12.
 """
 
-import os
-from tempfile import mkstemp
 from distutils.version import LooseVersion
 import numpy as np
 import scipy
@@ -13,16 +11,8 @@
 SCIPY_LESS_0_12 = LooseVersion(scipy.__version__) < '0.12'
 
 if not SCIPY_LESS_0_12:
-<<<<<<< HEAD
-=======
-
->>>>>>> 4658582b
     from scipy.optimize import minimize
 else:
-<<<<<<< HEAD
-=======
-
->>>>>>> 4658582b
     from scipy.optimize import fmin_l_bfgs_b, fmin_powell
 
 
@@ -131,7 +121,6 @@
         """
 
         self.size_of_x = len(x0)
-<<<<<<< HEAD
         self._evol_kx = None
 
         _eps = np.finfo(float).eps
@@ -140,12 +129,6 @@
 
             if evolution is True:
                 print('Saving the history is only available with Scipy 0.12+.')
-=======
-        self.tmp_files = []
-        self._evol_kx = None
-
-        if SCIPY_LESS_0_12:
->>>>>>> 4658582b
 
             if method == 'L-BFGS-B':
                 default_options = {'maxcor': 10, 'ftol': 1e-7, 'gtol': 1e-5,
